--- conflicted
+++ resolved
@@ -116,7 +116,6 @@
 - C++11 compatible compiler (for building generated modules)
 - pybind11 (runtime dependency for generated code)
 
-<<<<<<< HEAD
 ## Benchmarks
 
 Performance benchmarks are available to measure export and build times:
@@ -133,7 +132,6 @@
 ```
 
 See [benchmarks/README.md](benchmarks/README.md) for detailed documentation.
-=======
 ## Documentation
 
 Full documentation is available at [ReadTheDocs](https://peakrdl-pybind11.readthedocs.io/).
@@ -147,7 +145,6 @@
 ```
 
 The built documentation will be in `docs/_build/html/`.
->>>>>>> 962abde8
 
 ## License
 
